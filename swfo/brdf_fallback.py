#!/usr/bin/env python

"""
Pre-MODIS BRDF average implementation as described in
MODIS_BRDF_MCD43A1_Processing_v2.docx and
BRDF_shape_parameters_and_indices.docx
"""


import tempfile
import os
from os.path import join as pjoin
import datetime
<<<<<<< HEAD
import multiprocessing as mp
from multiprocessing import Pool as ProcessPool, Lock 
=======
from typing import Optional, Dict
import uuid
from pathlib import Path

from multiprocessing import Pool as ProcessPool, Lock
>>>>>>> 3fbb7a56
import fnmatch
import h5py
import numpy as np
import click

from wagl.hdf5.compression import H5CompressionFilter
from wagl.hdf5 import attach_image_attributes
from wagl.tiling import generate_tiles
from wagl.constants import BrdfModelParameters

from . import brdf_shape
from .h5utils import write_h5_md, YAML

BAND_LIST = ['Band{}'.format(band) for band in range(1, 8)]
FALLBACK_PRODUCT_HREF = 'https://collections.dea.ga.gov.au/ga_c_m_brdfalbedo_2'

BRDF_AVG_FILE_BAND_FMT = 'MCD43A1.JLAV.006.{}.DOY.{:03}.{}.h5'
BRDF_AVG_FILE_FMT = 'MCD43A1.JLAV.006.{}.DOY.{:03}.h5'
BRDF_MATCH_PATTERN = '*{}.DOY.{:03}*Band*.h5'

LOCKS = {}

NODATA = 32767

SCALE_FACTOR = 0.0001
INV_SCALE_FACTOR = 10000

# for clean data interim file
SCALE_FACTOR_2 = 0.001
INV_SCALE_FACTOR_2 = 1000


<<<<<<< HEAD
DTYPE_MAIN = np.dtype([(BrdfModelParameters.ISO.value, 'int16'),
                       (BrdfModelParameters.VOL.value, 'int16'), 
                       (BrdfModelParameters.GEO.value, 'int16')])
DTYPE_SUPPORT = np.dtype([('AFX', 'int16'), ('RMS', 'int16')])
DTYPE_QUALITY = np.dtype([('MASK', 'int16'), ('NUM', 'int16')])
=======
def get_datetime(dt: Optional[datetime.datetime] = None):
    """
    Returns a datetime object (defaults to utcnow) with tzinfo set to utc

    :param dt:
        (Optional) a datetime object to add utcnow to; defaults to utcnow()
    :return:
        A 'datetime' type with tzinfo set
    """
    if not dt:
        dt = datetime.datetime.utcnow()
    if not dt.tzinfo:
        dt = dt.replace(tzinfo=datetime.timezone.utc)

    return dt
>>>>>>> 3fbb7a56


def albedo_band_name(band):
    """
    :param band:
        A 'str' type: A MODIS band name.
    :return:
        A 'str' type: A subdataset (brdf parameter band name) for the specified band.
    """
    return 'BRDF_Albedo_Parameters_{}'.format(band)


def quality_band_name(band):
    """
    :param band:
        A 'str' type: A MODIS band name.
    :return:
        A 'str' type: A subdataset (brdf quality band) name for the specified band.
    """
    return 'BRDF_Albedo_Band_Mandatory_Quality_{}'.format(band)


def folder_datetime(folder):
    """
    :param folder:
        A 'str' type: A Folder name in format ('%Y'.%m.%d').
    :return:
        A 'date' object parsed from folder format.
    """
    return datetime.datetime.strptime(folder, '%Y.%m.%d')


def folder_doy(folder):
    """
    :param folder:
        A 'str' type: A Folder name in format ('%Y'.%m.%d').
    :return:
        A 'int' type: Day of the year that folder corresponds to.
    """
    return folder_datetime(folder).timetuple().tm_yday


def folder_year(folder):
    """
    :param folder:
        A 'str' type: A Folder name in format ('%Y'.%m.%d').
    :return:
        A 'int' type: A year that folder corresponds to.
    """
    return folder_datetime(folder).timetuple().tm_year


def shape_of_window(window):
    y_shape = window[0].stop - window[0].start
    x_shape = window[1].stop - window[1].start
    return (y_shape, x_shape)


def gauss_filter(filter_size):
    """
    A Guassian filter where the weights are a normal exponential but value 1 at centre.
    Filter_rad is half the total filter length. The value of the normal distribution at
    a distance filter_size defines the filter. If the value of the exponential at filter_rad
    is 0.01 then sig can be defined as in the function.
    It is a backwards way to get a filter that is long enough to do the job.
    In this case you define the filter_size and sig gets worked out. It is roughly where the
    area between -filter_size and +filter_size is 99.9% of the total area.
    It just makes sure you have a normal distribution that is basically zero outside
    the length filter_rad to filter_rad.
    :param filter_size:
        A 'int' type: A length of a filter
    :return:
        A numpy array: A filter kernels
    """
    sig = 0.329505 * filter_size

    return np.array([np.exp(-0.5*((j-filter_size)/sig)**2) for j in range(2*filter_size+1)])


def hdf5_files(brdf_dir, tile, year_from=None, year_to=None):
    """
    A function to extract relevant MODIS BRDF acquisition details
    from the root folder where BRDF data are stored.
    :param brdf_dir:
        A 'str' type: path name to where hdf5 formatted BRDF data are stored
        The BRDF directories are assumed to be yyyy.mm.dd naming convention.
    :param tile:
        A 'str' type: The name of a MODIS tile.
    :param year_from:
        A 'int' type: The year from where processing should begin from.
        Default = None, will include all datasets in directory 'brdf_dir'.
    :return:
        A 'dict' type: a nested dict containing  dates and BRDF file path
        which can be accessed through a key param defined by a folder name.
    """
    h5_info = {}
    for item in os.listdir(brdf_dir):
        if year_from is not None and folder_year(item) < year_from:
            continue
        elif year_to is not None and folder_year(item) > year_to:
            continue

        files = os.listdir(pjoin(brdf_dir, item))
        try:
            filename = fnmatch.filter(files, '*.{}*.h5'.format(tile))[0]
            h5_info[item] = pjoin(brdf_dir, item, filename)
        except IndexError:
            pass

    return h5_info


def read_brdf_quality_dataset(ds, window=None):
    """
    :param ds:
        A 'file object' type: hdf5 file object containing the BRDF quality data set.
    :param window:
        A 'slice object' type: contain the set of indices specified by
        range(start, stop, step). Default=None, results in reading whole
        data set.
    :return:
        A 'array' type: slice of data set specified by window if set or all
        the data set. The BRDF parameter are scale and offset factor
        corrected and filled with numpy 'nan' for no data values.
    """
    if window is None:
        window = slice(None)

    data = ds[window].astype('float32')

    nodata_mask = (data == float(ds.attrs['_FillValue']))
    data[nodata_mask] = np.nan
    
    return data
<<<<<<< HEAD


def read_brdf_dataset(ds, param,  window=None):
    """
    :param ds:
        A 'file object' type: hdf5 file object containing the BRDF data set
        as a numpy structured data.
    :param param:
        A 'str' type: name of brdf parameter 
    :param window:
        A 'slice object' type: contain the set of indices specified by
        range(start, stop, step). Default=None, results in reading whole
        data set.
    :return:
        A 'array' type: slice of data set specified by window if set or all
        the data set. The BRDF parameter are scale and offset factor
        corrected and filled with numpy 'nan' for no data values.
    """
    if window is None:
        window = slice(None)

    data = ds[window][param].astype('float32')
    
    nodata_mask = (data == float(ds.attrs['_FillValue']))
    data[nodata_mask] = np.nan

=======


def read_brdf_dataset(ds, param,  window=None):
    """
    :param ds:
        A 'file object' type: hdf5 file object containing the BRDF data set
        as a numpy structured data.
    :param param:
        A 'str' type: name of brdf parameter 
    :param window:
        A 'slice object' type: contain the set of indices specified by
        range(start, stop, step). Default=None, results in reading whole
        data set.
    :return:
        A 'array' type: slice of data set specified by window if set or all
        the data set. The BRDF parameter are scale and offset factor
        corrected and filled with numpy 'nan' for no data values.
    """
    if window is None:
        window = slice(None)

    data = ds[window][param].astype('float32')
    
    nodata_mask = (data == float(ds.attrs['_FillValue']))
    data[nodata_mask] = np.nan

>>>>>>> 3fbb7a56
    scale_factor = ds.attrs['scale_factor']
    add_offset = ds.attrs['add_offset']

    return scale_factor * (data - add_offset)


def get_qualityband_count_window(h5_info, band_name, window):
    def read_quality_data(filename):
        with h5py.File(filename, 'r') as fid:
            return 1. - read_brdf_quality_dataset(fid[band_name], window)

    first, *rest = list(h5_info)

    data_sum = read_quality_data(h5_info[first])

    for key in rest:
        new_data = read_quality_data(h5_info[key])
        # https://stackoverflow.com/questions/42209838/treat-nan-as-zero-in-numpy-array-summation-except-for-nan-in-all-arrays
        data_sum_nan = np.isnan(data_sum)
        new_data_nan = np.isnan(new_data)
        data_sum = np.where(data_sum_nan & new_data_nan,
                            np.nan,
                            np.where(data_sum_nan, 0., data_sum) + np.where(new_data_nan, 0., new_data))

    return window, data_sum


def get_qualityband_count(h5_info, band_name, shape, compute_chunks, nprocs):
    """
    This function computes and returns the number of valid pixels
    in a time series stack.
    :param h5_info:
        A 'dict' type: A nested dict containing  dates and BRDF file path
        which can be accessed through a key param defined by a folder name.
    :param band_name:
        A 'str' type: A name of quality band.
    :return:
        A numpy array with total quality band counts across all the datasets
        in h5_info.
    """
    data_sum = np.zeros(shape=shape, dtype='int16')

    with Pool(processes=nprocs) as pool:
        results = pool.starmap(get_qualityband_count_window,
                               [(h5_info, band_name, window)
                                for window in generate_windows(shape, compute_chunks)])

    for window, data in results:
        data_sum[window] = data

    return data_sum


def calculate_combined_mask(afx, rms):
    """
    A function to generate mask based on BRDF shape indicies using unfeasible afx
    and rms values derived from respective min and max values
    The max and min for rms and afx are sourced from David's brdf document.
    :param afx:
        A 'numpy array' type: The Root Mean Square (RMS) statistics.
    :param afx:
        A 'numpy array' type: The Anisotropic Flat Index (AFX) statistics.
    :return:
        A 'numpy array' type: A mask on the array which are considered unfeasible
        based on conditions defined.
    """

    rms_min_mask = np.ma.masked_where(rms < brdf_shape.CONSTANTS['rmsmin'], rms).mask
    rms_max_mask = np.ma.masked_where(rms > brdf_shape.CONSTANTS['rmsmax'], rms).mask
    afx_min_mask = np.ma.masked_where(afx < brdf_shape.CONSTANTS['afxmin'], afx).mask
    afx_max_mask = np.ma.masked_where(afx > brdf_shape.CONSTANTS['afxmax'], afx).mask
    rms_mask = np.ma.mask_or(rms_min_mask, rms_max_mask, shrink=False)
    afx_mask = np.ma.mask_or(afx_min_mask, afx_max_mask, shrink=False)
    rms_afx_mask = np.ma.mask_or(rms_mask, afx_mask, shrink=False)

    return rms_afx_mask


def brdf_indices_quality_check(avg_data=None):
    """
    This function performs the quality check on the temporal averages data.
    The quality check is performed in following steps:
        1. data are masked if any of the iso, vol and geo data are not valid.
        2. data are further masked if data are greater or less than valid range
           of brdf shape indices rms and afx (max and min values are sourced
           from MODIS_BRDF_MCD43A_Processing_v2' by David Jupp 2018).
        3. Additional mask based on the requirement (b2 >= ac) is applied
           (parameters definition are based on BRDF_shape_parameters_and_indices'
           by David Jupp 2018.
    :param avg_data:
         A 'dict' type data set that contains the numpy array type dataset with
         temporal average of clean brdf parameters (iso, vol, and geo) and
         its associated standard deviation and number of observations used
         to generate the temporal average.

    :return filtered_data:
         A 'dict' type data that contains the filtered data of brdf
         shape function (alpha1 and alpha2) in lognormal space. Additional
         data, mean brdf iso parameter, shape indices (rms and afx), mask
         and number of observations used in generating shape function are
         also included.
    """
    filtered_data = {}
    for key in avg_data:
        # set the mean brdf data from the avg_data dict for each keys
        iso_mean = avg_data[key][BrdfModelParameters.ISO]['mean']
        vol_mean = avg_data[key][BrdfModelParameters.VOL]['mean']
        geo_mean = avg_data[key][BrdfModelParameters.GEO]['mean']

        # generate new mask where all the iso, vol and geo brdf parameters are valid
        mask_param = np.ma.mask_or(np.ma.mask_or(iso_mean.mask, vol_mean.mask, shrink=False),
                                   geo_mean.mask, shrink=False)

        min_num = np.min(np.array([avg_data[key][BrdfModelParameters.ISO]['num'],
                                   avg_data[key][BrdfModelParameters.VOL]['num'],
                                   avg_data[key][BrdfModelParameters.GEO]['num']]), axis=0)

        # mask the brdf param with new mask that is generated from union of masks from
        # individual brdf parameters (iso, vol, and geo)
        iso_mean = np.ma.masked_array(iso_mean, mask=mask_param)
        vol_mean = np.ma.masked_array(vol_mean, mask=mask_param)
        geo_mean = np.ma.masked_array(geo_mean, mask=mask_param)

        iso_std = np.ma.masked_array(avg_data[key][BrdfModelParameters.ISO]['std'], mask=mask_param)

        # set coefficients of variation
        cov_iso = iso_std / iso_mean

        # set alpha1 and alpha2 in lognormal space
        alpha1, alpha2 = brdf_shape.get_mean_shape_param(iso_mean, vol_mean, geo_mean, cov_iso)

        # set afx and rms indices
        afx = brdf_shape.get_afx_indices(alpha1, alpha2)
        rms = brdf_shape.get_rms_indices(alpha1, alpha2)

        combined_mask = calculate_combined_mask(afx, rms)

        temp = {}
        temp[BrdfModelParameters.ISO.value] = np.ma.masked_array(iso_mean, mask=combined_mask)
        temp[BrdfModelParameters.VOL.value] = np.ma.masked_array(alpha1 * iso_mean, mask=combined_mask)
        temp[BrdfModelParameters.GEO.value] = np.ma.masked_array(alpha2 * iso_mean, mask=combined_mask)
        temp['AFX'] = np.ma.masked_array(afx, mask=combined_mask)
        temp['RMS'] = np.ma.masked_array(rms, mask=combined_mask)
        temp['MASK'] = np.array(combined_mask)
        temp['NUM'] = np.array(min_num)
        filtered_data[key] = temp

    return filtered_data


def get_std_block(h5_info, band_name, param, window):
    """
    A function to compute a standard deviation for across a temporal axis.
    This function was written to facilitate parallel processing.
    """

    def __get_data(dat_filename, param, window):
        with h5py.File(dat_filename, 'r') as fid:
            dat = read_brdf_dataset(fid[band_name], param, window)
            return dat

    data = np.zeros((len(h5_info),) + shape_of_window(window), dtype='float32')
    for layer, filename in enumerate(h5_info.values()):
        data[layer] = __get_data(filename, param,  window)

    run_median = np.nanmedian(data, axis=0, keepdims=False)

    for item in range(data.shape[0]):
        idx = np.where(np.isnan(data[item]))
        data[item][idx] = run_median[idx]

    return np.nanstd(data, axis=0, ddof=1, keepdims=False)


def concatenate_files(infile_paths, outfile, h5_info, doy):
    """
    A function to concatenate multiple h5 files
    """
    assert len(infile_paths) == 7

    # TODO create dataset to store uuid for brdf_fallback provenance (use h5_info 
    # for to id files used in  threshold generation)
    # h5_info is a dict with key, val pairs: eg : key = '2002.01.01', 
    # value = 'absolute path to a h5 file'. 

    # if we want to store medata data for averages produced for each day of year
    # then use following average_metadata dict, which contains the absolute path 
    # of the files used in average brdf generation. 

    # average_metadata = {key: h5_info[key] for key in h5_info if folder_doy(key) == doy}

    # TODO write dataset called METADATA in outfile (final h5 files containting the 
    # average brdf datasets for all seven MODIS bands. 

    with h5py.File(outfile, 'w') as out_fid:
        for fp in infile_paths:
            with h5py.File(fp, 'r') as in_fid:
                for ds_band in in_fid:
                    in_fid.copy(source=ds_band, dest=out_fid)


def generate_windows(shape, compute_chunks):
    for x, y in generate_tiles(shape[0], shape[1], compute_chunks[0], compute_chunks[1]):
        yield (slice(*y), slice(*x))


class DummyPool:
    def __enter__(self):
        return self

    def starmap(self, func, args):
        return [func(*arg) for arg in args]


def Pool(processes):
    if not processes:
        return DummyPool()

    return ProcessPool(processes=processes)


def calculate_thresholds(h5_info, band_name, shape, compute_chunks, nprocs=None):
    """
    Computes threshold needed needed to clean temporal series
    """
    thresh_dict = {}
    for param in BrdfModelParameters:
        with Pool(nprocs) as pool:
            results = pool.starmap(get_std_block,
                                   [(h5_info, band_name, param.value, window)
                                    for window in generate_windows(shape, compute_chunks)])

        thresh_dict[param] = np.nanmean(results)

    return thresh_dict


def create_dataset(group, band_name, shape, attrs,
                   dtype=np.int16, chunks=(240, 240), filter_opts=None,
                   compression=H5CompressionFilter.BLOSC_ZSTANDARD):
    if filter_opts is None:
        filter_opts = {}
    else:
        filter_opts = filter_opts.copy()

    if 'chunks' not in filter_opts:
        filter_opts['chunks'] = chunks

    kwargs = compression.config(**filter_opts).dataset_compression_kwargs()
    ds = group.create_dataset(band_name, shape=shape, dtype=dtype, **kwargs)

    attach_image_attributes(ds, attrs)

    return ds


def create_brdf_datasets(group, band_name, shape, common_attrs,
                         chunks=(240, 240), filter_opts=None,
                         compression=H5CompressionFilter.BLOSC_ZSTANDARD):

    attrs = dict(scale_factor=SCALE_FACTOR, add_offset=0,
                 _FillValue=NODATA,
                 description=('BRDF albedo parameters (ISO, VOL and GEO)'
                              ' derived from {}'
                              ' in lognormal space'.format(albedo_band_name(band_name))),
                 **common_attrs)
    create_dataset(group, 'BRDF_Albedo_Parameters_{}'.format(band_name),
                   shape, attrs,
                   chunks=chunks, filter_opts=filter_opts, compression=compression, dtype=DTYPE_MAIN)

    attrs = dict(scale_factor=SCALE_FACTOR, add_offset=0,
                 _FillValue=NODATA,
                 description=('BRDF shape indices (AFX and RMS)'
                              ' generated to support future validation work'),
                 **common_attrs)
    create_dataset(group, 'BRDF_Albedo_Shape_Indices_{}'.format(band_name),
                   shape, attrs,
                   chunks=chunks, filter_opts=filter_opts, compression=compression, dtype=DTYPE_SUPPORT)

    attrs = dict(description=('MASK and NUM(BER) of valid data used'
                              ' in generating BRDF Albedo shape parameters'),
                 **common_attrs)
    create_dataset(group, 'BRDF_Albedo_Shape_Parameters_Quality_{}'.format(band_name),
                   shape, attrs,
                   chunks=chunks, filter_opts=filter_opts, compression=compression, dtype=DTYPE_QUALITY)


def write_chunk(data_dict, fid, band, window):
    """
    write numpy array to to h5 files with user supplied attributes
    and compression
    """
    assert len(data_dict) == 1
    
    key = list(data_dict.keys())[0]
    shape = shape_of_window(window)

   
    data_main = np.ndarray(shape, dtype=DTYPE_MAIN)
    for band_name in DTYPE_MAIN.names: 
        data = data_dict[key][band_name]
        data_main[band_name] = np.rint(data_dict[key][band_name] 
                                         * INV_SCALE_FACTOR).filled(fill_value=NODATA).astype('int16')
                                         
    data_support = np.ndarray(shape, dtype=DTYPE_SUPPORT)
    for band_name in DTYPE_SUPPORT.names: 
        data_support[band_name] = np.rint(data_dict[key][band_name]
                                                  * INV_SCALE_FACTOR).filled(fill_value=NODATA).astype('int16')

    data_quality = np.ndarray(shape, dtype=DTYPE_QUALITY)
    for band_name in DTYPE_QUALITY.names: 
        data_quality[band_name] = data_dict[key][band_name].astype('int16')
   
    fid['BRDF_Albedo_Parameters_{}'.format(band)][window] = data_main
    fid['BRDF_Albedo_Shape_Indices_{}'.format(band)][window] = data_support
    fid['BRDF_Albedo_Shape_Parameters_Quality_{}'.format(band)][window] = data_quality


def get_band_info(h5_info, band_name):
    for date in h5_info:
        with h5py.File(h5_info[date], 'r') as fid:
            ds = fid[band_name]
            return ds.shape, {key: ds.attrs[key] for key in ['crs_wkt', 'geotransform']}


def temporal_average(data, doy):
    """
    This function computes temporal average.

    returns the stats on the average using the mean, standard deviation and the number
    of good quality data used in deriving the stats

    In David document, Mean, Stdv, Num and Masks are returned for each temporal average,
    here, we did not output mask because it can be inferred from the number of good
    quality data.

    """
    tmp = {}
    for param in BrdfModelParameters:
        data_param = np.array([data[param][key] for key in data[param].keys() if folder_doy(key) == doy])
        data_param = np.ma.masked_invalid(data_param)
        tmp[param] = dict(mean=np.ma.mean(data_param, axis=0),
                          std=np.ma.std(data_param, ddof=0, axis=0),
                          num=data_param.count(axis=0))
    return {doy: tmp}


def apply_threshold(clean_data_file, h5_info, band_name, window, filter_size, thresholds, bad_indices):
    """
    This function applies median filter on the dataset, median filter with size of
    (2 * filter_size + 1) is applied as a running median filter with time steps centered
    the data value. For example, if time step included day of year [001, 002,...009] then
    median filer would consists of all dataset if filter_size is 4 and center time step
    would be day 005. For the edge cases, the filter size would only encompass the all
    available time step within the defined filter size. For example, if data were to be filtered
    for day 008 for [001, 002,...009] then the median filter would only encompass data from
    day [004, 005, 006, 007, 008 and 009] since day 010, 011, 012 are missing.

    """
    all_data_keys = sorted(list(h5_info.keys()))

    def get_albedo_data(filename, param, window):
        with h5py.File(filename, 'r') as fid:
            return read_brdf_dataset(fid[band_name], param, window)

    # dictionary mapping date to data
    data_dict = {}

    for index, key in enumerate(all_data_keys):
        # set the index's for the median filters
        start_idx = index - filter_size
        end_idx = index + filter_size + 1

        if start_idx < 0:
            start_idx = 0
        if end_idx > len(all_data_keys) - 1:
            end_idx = len(all_data_keys)

        # read the data relevant to this range
        for date in all_data_keys[start_idx:end_idx]:
            if date not in data_dict:
                data_dict[date] = np.ma.masked_invalid(np.array([get_albedo_data(h5_info[date], param.value, window) 
                                                                for param in BrdfModelParameters]))

        # clean up the data we don't need anymore
        for date in list(data_dict):
            if date not in all_data_keys[start_idx:end_idx]:
                del data_dict[date]

        data_all_params = np.ma.array([data_dict[date]
                                       for date in all_data_keys[start_idx:end_idx]])

        for param_index, param in enumerate(BrdfModelParameters):

            # get the data iso, vol or geo from data which is a dict for all the keys and convert to numpy array
            data_param = data_all_params[:, param_index, :, :]

            # extract the value for a key and mask invalid data
            clean_data = data_param[index - start_idx]

            # replace bad index data with nan
            clean_data[bad_indices] = np.nan

            clean_data = np.ma.masked_invalid(clean_data)

            # get temporal local median value as set by filter size
            local_median = np.ma.median(data_param, axis=0)

            # apply threshold test to clean the data set
            threshold_idx = np.ma.where(np.abs(local_median - clean_data) > thresholds[param])

            # replace the data which did not pass threshold test with temporal local median value
            clean_data[threshold_idx] = local_median[threshold_idx]

            # convert to int16
            clean_data = clean_data * INV_SCALE_FACTOR_2
            clean_data = clean_data.filled(fill_value=NODATA).astype(np.int16)

            with LOCKS[clean_data_file]:
                with h5py.File(clean_data_file) as output:
                    output[key][(param_index,) + window] = clean_data


def apply_convolution(filename, h5_info, window, filter_size, mask_indices):
    """
    This function applies convolution on the clean dataset from applied threshold
    method.
    """
    all_data_keys = sorted(list(h5_info.keys()))

    # define a filter to be used in convolution and normalize to sum 1.0
    filt = gauss_filter(filter_size)
    filt = filt / np.sum(filt)

    def __get_clean_data(data_filename, data_key, data_window):
        with h5py.File(data_filename, 'r') as fid:
            d = fid[data_key][data_window]
            d = d.astype('float32')
            d[mask_indices] = np.nan
            return d

    data_convolved = {}

    for param_index, param in enumerate(BrdfModelParameters):
        temp = {}

        # get clean dataset for all available dates for given window
        data_clean = np.full(shape=(2 * filter_size + len(all_data_keys),) + shape_of_window(window),
                             fill_value=np.nan, dtype='float32')

        for layer, key in enumerate(all_data_keys):
            data_clean[filter_size + layer] = __get_clean_data(filename, key, (param_index,) + window)

        # set data that needs to be padded at the end and front to perform convolution
        data_clean[:filter_size] = np.array([data_clean[filter_size] for i in range(filter_size)])
        data_clean[len(all_data_keys) + filter_size:] = np.array([data_clean[filter_size + len(all_data_keys) - 1]
                                                                  for i in range(filter_size)])

        # mask where data are invalid
        invalid_data = data_clean == NODATA
        data_clean = np.where(~invalid_data, data_clean, np.nan)

        # get mean across temporal axis to fill the np.nan in data_clean array
        median_data = np.nanmedian(data_clean, axis=0)
        for index in range(data_clean.shape[0]):
            data_clean[index] = np.where(invalid_data[index], median_data, data_clean[index])

        data_clean *= SCALE_FACTOR_2

        # perform convolution using Gaussian filter defined above
        for i in range(data_clean.shape[1]): 
            for j in range(data_clean.shape[2]):
                data_clean[:, i, j] = np.convolve(data_clean[:, i, j], filt, mode='same')

        for index, key in enumerate(all_data_keys):
            temp[key] = data_clean[index + filter_size]

        data_convolved[param] = temp

    return data_convolved


def generate_fallback_metadata_doc(h5info: Dict, doy: str):
    """
    Generates a metadata doc for a brdf fallback dataset attributes are derived
    from the metadata of the source dataset; assume metadata reference is ga-stac-like
    :param h5info:
        A dictionary of day-of-year strings to h5 collection references
    :param doy:
        A string of the day of year being averaged for the tile

    :return:
        A metadata dictionary describing the dataset
    """
    def _reader(filepath: str, offset='/METADATA/CURRENT'):
        with h5py.File(filepath, 'r') as src:
            ds = YAML.load(src[offset][()].item())
        return ds

    metadata_doc = {
        'id': str(uuid.uuid4()),  # Not sure what the params would be for deterministic uuid
        'product': {'href': FALLBACK_PRODUCT_HREF},
        'crs': None,
        'geometry': None,  # Need to validate imagery intersection
        'grids': None,  # Need to verify quality mask
        'measurements': None,  # TODO
        'lineage': {
            'brdf_threshold': [],
            'doy_average': [],
        },
        'properties': {}
    }
    start_ds, *_, end_ds = sorted(h5info.keys())

    for datestr, fp in h5info.items():
        src_md = _reader(fp)
        curr_doy = datetime.datetime.strptime(datestr, '%Y.%m.%d').strftime('%j')
        metadata_doc['lineage']['brdf_threshold'].append(src_md['id'])
        if curr_doy == doy:
            metadata_doc['lineage']['doy_average'].append(src_md['id'])

        if not metadata_doc.get('grids', None):
            metadata_doc['crs'] = src_md['crs']
            metadata_doc['geometry'] = src_md['geometry']
            metadata_doc['grids'] = src_md['grids']
            metadata_doc['measurements'] = '???'  # Need to know the measurements
            metadata_doc['properties'] = {
                'dtr:start_datetime': get_datetime(
                    datetime.datetime.strptime(start_ds, '%Y.%m.%d')).isoformat(),
                'dtr:end_datetime': get_datetime(
                    datetime.datetime.strptime(end_ds, '%Y.%m.%d')).isoformat(),
                'eo:instrument': src_md['properties']['eo:instrument'],
                'eo:platform': src_md['properties']['eo:platform'],
                'eo:gsd': src_md['properties']['eo:gsd'],
                'eo:epsg': src_md['properties']['eo:epsg'],
                'item:providers': [{
                    'name': 'Geoscience Australia',
                    'roles': ['processor', 'host'],
                }],
                'odc:creation_datetime': get_datetime().isoformat(),
                'odc:file_format': 'HDF5',
                'odc:region_code': src_md['properties']['odc:region_code']
            }

    return metadata_doc


def post_cleanup_process(window, set_doys, h5_info, outdir, tile, clean_data_file,
                         filter_size, band, bad_indices):
    """
    This function implements gaussian smoothing of the cleaned dataset,
    temporal averaging of the gaussian smooth dataset,
    quality check based on brdf_shape indices and writes the final
    brdf averaged parameters to a h5 file.
    """

    data_convolved = apply_convolution(clean_data_file, h5_info, window, filter_size,
                                       bad_indices[window])

    for doy in set_doys:
        avg_data = temporal_average(data_convolved, doy)
        filtered_data = brdf_indices_quality_check(avg_data=avg_data)

        outfile = pjoin(outdir, BRDF_AVG_FILE_BAND_FMT.format(tile, doy, band))
        with LOCKS[outfile]:
            with h5py.File(outfile) as fid:
<<<<<<< HEAD
                write_chunk(filtered_data, fid, band, window=window)
=======
                write_chunk(filtered_data, fid, band, window=(slice(None),) + window)
                # md = generate_fallback_metadata_doc(h5_info, doy)
                # write_h5_md(fid, md)
>>>>>>> 3fbb7a56


def write_brdf_fallback_band(h5_info, tile, band, outdir, filter_size, set_doys,
                             pthresh, data_chunks, compute_chunks, nprocs, compression):
    """
    Computes pre-MODIS BRDF for a single band for every unique day of the year (from set_doys)
    """

    min_numpix_required = np.rint((pthresh / 100.0) * len(h5_info))

    shape, attrs = get_band_info(h5_info, albedo_band_name(band))
    shape = shape[-2:]

    # get counts of good pixel quality
    quality_count = get_qualityband_count(h5_info=h5_info, band_name=quality_band_name(band),
                                          shape=shape, compute_chunks=compute_chunks, nprocs=nprocs)
    quality_count = np.ma.masked_invalid(quality_count)

    # get the index where band_quality number is less the minimum number of valid pixels required
    bad_indices = (quality_count < min_numpix_required).filled(False)

    thresholds = calculate_thresholds(h5_info, albedo_band_name(band), shape, compute_chunks, nprocs=nprocs)
    quality_count = None
    
    clean_data_file = pjoin(outdir, 'clean_data_{}_{}.h5'.format(band, tile))
    
    LOCKS[clean_data_file] = Lock()
  
    with h5py.File(clean_data_file, 'w') as clean_data:
        for key in h5_info:
            create_dataset(clean_data, key, (3, shape[0], shape[1]), {}, chunks=(1,) + data_chunks)
    
    with Pool(processes=nprocs) as pool:
        pool.starmap(apply_threshold,
                     [(clean_data_file, h5_info, albedo_band_name(band),
                       window, filter_size, thresholds, bad_indices[window])
                      for window in generate_windows(shape,
                                                     compute_chunks=compute_chunks)])
    for doy in set_doys:
        outfile = pjoin(outdir, BRDF_AVG_FILE_BAND_FMT.format(tile, doy, band))
        LOCKS[outfile] = Lock()

        with h5py.File(outfile, 'w') as fid:
            create_brdf_datasets(fid, band, shape, attrs, chunks=data_chunks, compression=compression)

    with Pool(processes=nprocs) as pool:
        pool.starmap(post_cleanup_process,
                     [(window, set_doys, h5_info, outdir, tile,
                       clean_data_file, filter_size, band, bad_indices)
                      for window in generate_windows(shape, compute_chunks)])

    # os.remove(clean_data_file)


def write_brdf_fallback(brdf_dir, outdir, tile, year_from, year_to, filter_size, nprocs, compression):
    """
    Generates a single h5 files per day of the year containing first seven MODIS bands as sub-dataset.
    """
    h5_info = hdf5_files(brdf_dir, tile=tile, year_from=year_from, year_to=year_to)
    set_doys = sorted(set(folder_doy(item) for item in h5_info))
    
    # remove doy 366 from further processing, final results for 366 will be symlinked to doy 365
    set_doys.remove(366)

    with tempfile.TemporaryDirectory() as tmp_dir:
        for band in BAND_LIST:
            write_brdf_fallback_band(h5_info, tile, band, tmp_dir, filter_size, set_doys,
                                     pthresh=10.0, data_chunks=(240, 240), compute_chunks=(240, 240),
                                     nprocs=nprocs, compression=compression)
     
        with Pool(processes=nprocs) as pool: 
            pool.starmap(concatenate_files, [([str(fp) for fp in Path(tmp_dir).rglob(BRDF_MATCH_PATTERN
                                                                                     .format(tile, doy))],
                                              os.path.join(outdir, BRDF_AVG_FILE_FMT.format(tile, doy)),
                                              h5_info, doy) for doy in set_doys])
    
    # symlink doy 366 to the final results of doy 365 results 
    os.symlink(os.path.join(outdir, BRDF_AVG_FILE_FMT.format(tile, 365)), 
               os.path.join(outdir, BRDF_AVG_FILE_FMT.format(tile, 366)))

@click.command()
<<<<<<< HEAD
@click.option('--brdf-dir', default='/g/data/v10/eoancillarydata.reS/brdf.ia/MCD43A1.006/')
@click.option('--outdir', default='/g/data/u46/users/pd1813/BRDF_PARAM/test_v32')
=======
@click.option('--brdf-dir', default='/g/data/v10/eoancillarydata.reS/brdf.av/MCD43A1.006/')
@click.option('--outdir', default='/g/data/u46/users/pd1813/BRDF_PARAM/test_struct')
>>>>>>> 3fbb7a56
@click.option('--tile', default='h29v12')
@click.option('--year-from', default=2002)
@click.option('--year-to', default=2018)
@click.option('--filter-size', default=22)
@click.option('--nprocs', default=mp.cpu_count()-20)
@click.option('--compression', default=H5CompressionFilter.BLOSC_ZSTANDARD)
def main(brdf_dir, outdir, tile, year_from, year_to, filter_size, nprocs, compression):
    write_brdf_fallback(brdf_dir, outdir, tile, year_from, year_to, filter_size, nprocs, compression)


if __name__ == "__main__":
    main()<|MERGE_RESOLUTION|>--- conflicted
+++ resolved
@@ -7,20 +7,17 @@
 """
 
 
-import tempfile
 import os
 from os.path import join as pjoin
+from pathlib import Path
+
+import tempfile
 import datetime
-<<<<<<< HEAD
 import multiprocessing as mp
 from multiprocessing import Pool as ProcessPool, Lock 
-=======
 from typing import Optional, Dict
 import uuid
-from pathlib import Path
-
-from multiprocessing import Pool as ProcessPool, Lock
->>>>>>> 3fbb7a56
+
 import fnmatch
 import h5py
 import numpy as np
@@ -52,14 +49,13 @@
 SCALE_FACTOR_2 = 0.001
 INV_SCALE_FACTOR_2 = 1000
 
-
-<<<<<<< HEAD
 DTYPE_MAIN = np.dtype([(BrdfModelParameters.ISO.value, 'int16'),
                        (BrdfModelParameters.VOL.value, 'int16'), 
                        (BrdfModelParameters.GEO.value, 'int16')])
 DTYPE_SUPPORT = np.dtype([('AFX', 'int16'), ('RMS', 'int16')])
 DTYPE_QUALITY = np.dtype([('MASK', 'int16'), ('NUM', 'int16')])
-=======
+
+
 def get_datetime(dt: Optional[datetime.datetime] = None):
     """
     Returns a datetime object (defaults to utcnow) with tzinfo set to utc
@@ -75,7 +71,6 @@
         dt = dt.replace(tzinfo=datetime.timezone.utc)
 
     return dt
->>>>>>> 3fbb7a56
 
 
 def albedo_band_name(band):
@@ -210,7 +205,6 @@
     data[nodata_mask] = np.nan
     
     return data
-<<<<<<< HEAD
 
 
 def read_brdf_dataset(ds, param,  window=None):
@@ -237,40 +231,7 @@
     nodata_mask = (data == float(ds.attrs['_FillValue']))
     data[nodata_mask] = np.nan
 
-=======
-
-
-def read_brdf_dataset(ds, param,  window=None):
-    """
-    :param ds:
-        A 'file object' type: hdf5 file object containing the BRDF data set
-        as a numpy structured data.
-    :param param:
-        A 'str' type: name of brdf parameter 
-    :param window:
-        A 'slice object' type: contain the set of indices specified by
-        range(start, stop, step). Default=None, results in reading whole
-        data set.
-    :return:
-        A 'array' type: slice of data set specified by window if set or all
-        the data set. The BRDF parameter are scale and offset factor
-        corrected and filled with numpy 'nan' for no data values.
-    """
-    if window is None:
-        window = slice(None)
-
-    data = ds[window][param].astype('float32')
     
-    nodata_mask = (data == float(ds.attrs['_FillValue']))
-    data[nodata_mask] = np.nan
-
->>>>>>> 3fbb7a56
-    scale_factor = ds.attrs['scale_factor']
-    add_offset = ds.attrs['add_offset']
-
-    return scale_factor * (data - add_offset)
-
-
 def get_qualityband_count_window(h5_info, band_name, window):
     def read_quality_data(filename):
         with h5py.File(filename, 'r') as fid:
@@ -831,13 +792,9 @@
         outfile = pjoin(outdir, BRDF_AVG_FILE_BAND_FMT.format(tile, doy, band))
         with LOCKS[outfile]:
             with h5py.File(outfile) as fid:
-<<<<<<< HEAD
                 write_chunk(filtered_data, fid, band, window=window)
-=======
-                write_chunk(filtered_data, fid, band, window=(slice(None),) + window)
                 # md = generate_fallback_metadata_doc(h5_info, doy)
                 # write_h5_md(fid, md)
->>>>>>> 3fbb7a56
 
 
 def write_brdf_fallback_band(h5_info, tile, band, outdir, filter_size, set_doys,
@@ -919,13 +876,8 @@
                os.path.join(outdir, BRDF_AVG_FILE_FMT.format(tile, 366)))
 
 @click.command()
-<<<<<<< HEAD
-@click.option('--brdf-dir', default='/g/data/v10/eoancillarydata.reS/brdf.ia/MCD43A1.006/')
-@click.option('--outdir', default='/g/data/u46/users/pd1813/BRDF_PARAM/test_v32')
-=======
 @click.option('--brdf-dir', default='/g/data/v10/eoancillarydata.reS/brdf.av/MCD43A1.006/')
 @click.option('--outdir', default='/g/data/u46/users/pd1813/BRDF_PARAM/test_struct')
->>>>>>> 3fbb7a56
 @click.option('--tile', default='h29v12')
 @click.option('--year-from', default=2002)
 @click.option('--year-to', default=2018)
